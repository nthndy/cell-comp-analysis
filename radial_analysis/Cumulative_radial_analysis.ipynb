{
 "cells": [
  {
   "cell_type": "markdown",
   "metadata": {},
   "source": [
    "# Cumulative event counter"
   ]
  },
  {
   "cell_type": "markdown",
   "metadata": {},
   "source": [
    "### This notebook counts the cumulative spatio-temporal distribution of cellular events in the local neighbourhood of a series of apoptosis events\n",
    "\n",
    "1. Load dictionary of ~apoptoses~ events and their corresponding times to base the spatiotemporal scans around \n",
    "2. Load corresponding tracking data and specify scan parameters\n",
    "3. Iteratively calculate spatiotemporal distribution of cellular events around apoptoses, saving each distribution out as a .npy distance-time heatmap\n",
    "4. Compile list of spatiotemporal heatmaps as cumulative heatmap\n",
    "5. Misc. section: comparing different experimental conditions"
   ]
  },
  {
   "cell_type": "code",
   "execution_count": null,
   "metadata": {},
   "outputs": [],
   "source": [
    "import calculate_radial_analysis as calculate\n",
    "import tools\n",
    "import render\n",
    "import dataio\n",
    "\n",
    "import json\n",
    "import glob\n",
    "import os\n",
    "import re\n",
    "import numpy as np\n",
    "from natsort import natsorted\n",
    "from tqdm import tqdm\n",
    "import matplotlib.pyplot as plt\n",
    "from pathlib import Path"
   ]
  },
  {
   "cell_type": "markdown",
   "metadata": {},
   "source": [
    "## 1) Event dictionary loader\n",
    "\n",
    "Specify cell type to filter out unwanted apoptoses, want end result of event_dict that takes the format of :`event_dict = {event_ID:event_time}` \n",
    "\n",
    "where `event_ID` takes the format of: `GV{experiment_ID}_Pos{position_ID}_{cell_ID}_{cell_type}` \n",
    "\n",
    "For example: \n",
    "\n",
    "```\n",
    "event_dict = {'GV0794_Pos4_393_GFP': '766',\n",
    "             'GV0794_Pos7_364_GFP': '550',\n",
    "             'GV0794_Pos7_457_GFP': '805',\n",
    "             'GV0794_Pos7_369_GFP': '833',\n",
    "             'GV0794_Pos7_292_GFP': '884',\n",
    "             'GV0795_Pos4_358_GFP': '628',\n",
    "             'GV0795_Pos4_18_GFP': '855',\n",
    "             'GV0795_Pos4_1356_GFP': '992',\n",
    "             'GV0795_Pos4_359_GFP': '1133',\n",
    "             'GV0796_Pos4_542_GFP': '581',\n",
    "             'GV0796_Pos4_1334_GFP': '719',\n",
    "             'GV0796_Pos4_1586_GFP': '785'}\n",
    " ```\n",
    " \n",
    "Function to apoptosis event dictionary from preexisting data store:\n",
    "\n",
    "`dataio.apoptosis_list_loader(path_to_apop_lists, cell_type)`\n",
    "\n",
    "Where the `path_to_apop_lists` is the directory containing the apoptosis information and the `cell_type` is either `'Scr'` or `'WT'`."
   ]
  },
  {
   "cell_type": "code",
   "execution_count": null,
   "metadata": {},
   "outputs": [],
   "source": [
<<<<<<< HEAD
    "path_to_apop_lists = '/home/nathan/data/kraken/scr/h2b/giulia/experiment_information/apoptoses/final/all'\n",
=======
    "path_to_apop_lists = '/media/nathan/Transcend/Nathan/data/kraken/h2b/apoptosis_information/final/all'\n",
>>>>>>> 9fe8daf9
    "event_dict = dataio.apoptosis_list_loader(path_to_apop_lists, 'Scr')\n",
    "event_dict"
   ]
  },
  {
   "cell_type": "markdown",
   "metadata": {},
   "source": [
    "### Update: \n",
    "\n",
    "Currently implementing focal scan around divisions (originally was just apoptoses)"
   ]
  },
  {
   "cell_type": "code",
   "execution_count": null,
   "metadata": {},
   "outputs": [],
   "source": [
    "with open('/home/nathan/data/kraken/h2b/giulia/experiment_information/divisions/scr_div_dict_confident.json', 'r') as file:\n",
    "    event_dict = json.load(file)\n",
    "event_dict"
   ]
  },
  {
   "cell_type": "code",
   "execution_count": null,
   "metadata": {},
   "outputs": [],
   "source": [
    "### optional parallelisation step\n",
    "N_focal = len(event_dict)\n",
    "para_frac_min, para_frac_max = int(0*N_focal), int(1*N_focal)  ## ie only do first 1/4 of all apops\n",
    "delete_list =[]\n",
    "for i, j in enumerate(event_dict):\n",
    "    if not para_frac_min <= i< para_frac_max: \n",
    "        delete_list.append(j)\n",
    "for i in delete_list:\n",
    "    del event_dict[i]\n",
    "print(\"Length of modified dict vs original:\", len(event_dict), \"/\", N_focal)"
   ]
  },
  {
   "cell_type": "markdown",
   "metadata": {},
   "source": [
    "## 2) Load corresponding cell tracking data and specifiy other parameters\n",
    "\n",
    "`dataio.hdf5_file_finder(parent_folder_hdf5)` loads a list of all hdf5 files when supplied with the parent directory of all the experiments. This relies on a typical sub-parent directory structure of `'GV****/Pos*/*aligned/HDF/segmented.hdf5'` (aligned folder optional)"
   ]
  },
  {
   "cell_type": "code",
   "execution_count": null,
   "metadata": {},
   "outputs": [],
   "source": [
    "### load tracking data\n",
    "parent_folder_hdf5 = '/media/nathan/Transcend/Nathan/data/kraken/h2b'\n",
    "hdf5_file_list = dataio.hdf5_file_finder(parent_folder_hdf5)\n",
    "\n",
    "### specify output path and neighbourhood scan parameters\n",
<<<<<<< HEAD
    "radius, t_range, num_bins = 1600, 1600, 40#800, 800, 20#400, 400, 10\n",
    "output_path = '/home/nathan/data/results/radial_analysis_output/follow/scr_div_wt_div/individual_spatiotemporal_heatmaps/{}.{}.{}/scr_apop_wt_div'.format(radius, t_range, num_bins)\n",
=======
    "radius, t_range, num_bins = 50, 50, 10#800, 800, 20#400, 400, 10\n",
    "output_path = '/media/nathan/Transcend/Nathan/data/analysis_results/radial_analysis_output/follow/feb_2022/{}.{}.{}/scr_apop_wt_div'.format(radius, t_range, num_bins)\n",
>>>>>>> 9fe8daf9
    "Path(output_path).mkdir(parents=True, exist_ok=True)"
   ]
  },
  {
   "cell_type": "markdown",
   "metadata": {},
   "source": [
    "## 3) Iteratively calculate and save out individual heatmaps\n",
    "\n",
    "This step can be time consuming (sequential scans around 385 apoptoses took 7 hours on i7)\n",
    "\n",
    "Function to calculate:\n",
    "\n",
    "`calculate.iterative_heatmap_generator(subject_cells = 'WT', subject_event = 'DIVIDE', apop_dict, hdf5_file_list, radius, t_range, num_bins, output_path)`\n",
    "\n",
    "Where the necessary input variables are as follows:\n",
    "- `subject_cells` = The population of cells to scan over looking for events, 'WT'/'Scr'/'All'\n",
    "- `subject_event` = The event type to look for, 'DIVIDE' or 'APOPTOSIS'\n",
    "- `apop_dict` = Previously defined python dictionary of {apoptosis ID: apoptosis time}\n",
    "- `hdf5_file_list` = List of locations of tracking files\n",
    "- `radius` = Distance to scan over around apoptosis\n",
    "- `t_range` = Time range to scan over around apoptosis (will scan t_range/2 before and after apoptosis)\n",
    "- `num_bins` = Number of bins the histogram is sorted into\n",
    "- `output_path` = Empty directory to save out individual apoptosis heatmap .npy arrays into\n"
   ]
  },
  {
   "cell_type": "code",
   "execution_count": null,
   "metadata": {
    "scrolled": true
   },
   "outputs": [],
   "source": [
    "N_cells, error_log, success_log = calculate.iterative_heatmap_generator(\n",
    "    'WT', ## 'Scr',\n",
    "    'DIVIDE', \n",
    "    event_dict, \n",
    "    hdf5_file_list, \n",
    "    radius, \n",
    "    t_range, \n",
    "    num_bins, \n",
    "    output_path)"
   ]
  },
  {
   "cell_type": "code",
   "execution_count": null,
   "metadata": {},
   "outputs": [],
   "source": [
    "N_cells ## scope of analysis (number of apoptoses scanned around)"
   ]
  },
  {
   "cell_type": "code",
   "execution_count": null,
   "metadata": {},
   "outputs": [],
   "source": [
    "len(error_log)"
   ]
  },
  {
   "cell_type": "code",
   "execution_count": null,
   "metadata": {
    "scrolled": true
   },
   "outputs": [],
   "source": [
    "error_log, success_log"
   ]
  },
  {
   "cell_type": "markdown",
   "metadata": {},
   "source": [
    "## 4) Compile individual heatmaps into cumulative plots "
   ]
  },
  {
   "cell_type": "markdown",
   "metadata": {},
   "source": [
    "Compile cumulative heatmap by iteratively adding single-apoptosis heatmaps from previous output or different pre-established output "
   ]
  },
  {
   "cell_type": "code",
   "execution_count": null,
   "metadata": {},
   "outputs": [],
   "source": [
    "single_cell_heatmap_location = output_path\n",
    "#single_cell_heatmap_location = '/home/nathan/data/kraken/h2b/giulia/radial_analysis_output/follow/individual_spatiotemporal_heatmaps/400.400.10/scr_apop_wt_div'\n",
    "save_path = '/home/nathan/'#data/kraken/h2b/giulia/radial_analysis_output/follow/cumulative_plots/400.400.10/wt_apop_wt_div'\n",
    "Path(save_path).mkdir(parents=True, exist_ok=True)\n",
    "radius, t_range, num_bins = 50, 50, 10"
   ]
  },
  {
   "cell_type": "code",
   "execution_count": null,
   "metadata": {},
   "outputs": [],
   "source": [
    "N_cells, N_events = np.zeros((num_bins, num_bins)), np.zeros((num_bins, num_bins))\n",
    "N = 0\n",
    "for heatmap_ID in natsorted(os.listdir(single_cell_heatmap_location)):\n",
    "    if 'N_cells' in heatmap_ID:\n",
    "        N_cells += np.load(os.path.join(single_cell_heatmap_location,heatmap_ID))\n",
    "    if 'N_events' in heatmap_ID:\n",
    "        N_events += np.load(os.path.join(single_cell_heatmap_location,heatmap_ID))\n",
    "        N+=1\n",
    "N"
   ]
  },
  {
   "cell_type": "code",
   "execution_count": null,
   "metadata": {},
   "outputs": [],
   "source": [
    "print(\"The number of WT. cells counted is equal to = \", N_cells.sum())"
   ]
  },
  {
   "cell_type": "markdown",
   "metadata": {},
   "source": [
    "Function to plot heatmaps: \n",
    "\n",
    "`plot_cumulative(input_2d_hist, num_bins, radius, t_range, title, expt_label, cb_label, save_path, SI = True)`\n",
    "\n",
    "Where the variables needed are as follows:\n",
    "\n",
    "- `input_2d_hist` = Input 2D histogram\n",
    "- `num_bins` = Number of bins the histogram is sorted into\n",
    "- `radius` = Spatial extent of scan\n",
    "- `t_range` = Temporal range of scan\n",
    "- `title` = Title/save out filename of heatmap\n",
    "- `label` = Optional label for heatmap\n",
    "- `cb_label` = Label for colourbar\n",
    "- `save_path` = Ouput save path, if empty string then plot will not be saved out\n",
    "- `SI` = If True then plots the xy in SI base unit instead of pixel/frames"
   ]
  },
  {
   "cell_type": "code",
   "execution_count": null,
   "metadata": {},
   "outputs": [],
   "source": [
    "save_path"
   ]
  },
  {
   "cell_type": "code",
   "execution_count": null,
   "metadata": {},
   "outputs": [],
   "source": [
    "render.plot_cumulative(input_2d_hist = N_cells,\n",
    "                num_bins  = 10,\n",
    "                radius  = 50,\n",
    "                t_range = 50, \n",
    "                title = 'Spatiotemporal dist. of wild-type cells \\n around Scr. apoptoses (N={})'.format(N), \n",
    "                label = '', \n",
    "                cb_label = 'Number of wild-type cell apperances', \n",
    "                save_path = save_path,#'/home/nathan/data/kraken/h2b/giulia/radial_analysis_output/follow/cumulative_plots/400.400.10/scr_apop_wt_div',\n",
    "                SI = True) ## SI is standard "
   ]
  },
  {
   "cell_type": "code",
   "execution_count": null,
   "metadata": {},
   "outputs": [],
   "source": [
    "render.plot_cumulative(input_2d_hist = N_events,\n",
    "                num_bins  = 10,\n",
    "                radius  = 50,\n",
    "                t_range = 50, \n",
    "                title = 'Spatiotemporal dist. of wild-type mitoses \\n around Scr. apoptoses (N={})'.format(N), \n",
    "                label = '', \n",
    "                cb_label = 'Number of wild-type divisions', \n",
    "                save_path = save_path,#'/home/nathan/data/kraken/h2b/giulia/radial_analysis_output/cumulative_plots/400.400.10/scr_apop_wt_div',\n",
    "                SI = True)"
   ]
  },
  {
   "cell_type": "code",
   "execution_count": null,
   "metadata": {},
   "outputs": [],
   "source": [
    "render.plot_cumulative(input_2d_hist = N_events/N_cells,\n",
    "                num_bins  = 10,\n",
    "                radius  = 50,\n",
    "                t_range = 50, \n",
    "                title = 'Spatiotemporal dist. of probability of wild-type division \\n around Scr. apoptoses (N={})'.format(N), \n",
    "                label = '', \n",
    "                cb_label = 'Probability of wild-type division', \n",
    "                save_path = save_path,#'/home/nathan/data/kraken/h2b/giulia/radial_analysis_output/cumulative_plots/400.400.10/scr_apop_wt_div',\n",
    "                SI = True)"
   ]
  },
  {
   "cell_type": "markdown",
   "metadata": {},
   "source": [
    "# 5) Miscellaneous section: segregating cumulative plots based on experiment type"
   ]
  },
  {
   "cell_type": "markdown",
   "metadata": {},
   "source": [
    "50:50 expt"
   ]
  },
  {
   "cell_type": "code",
   "execution_count": null,
   "metadata": {},
   "outputs": [],
   "source": [
    "single_cell_heatmap_location = '/home/nathan/data/kraken/h2b/giulia/radial_analysis_output/follow/individual_spatiotemporal_heatmaps/400.400.10/scr_apop_wt_div'\n",
    "save_path = '/home/nathan/data/kraken/h2b/giulia/radial_analysis_output/follow/cumulative_plots/400.400.10/scr_apop_wt_div/expt_types'\n",
    "Path(save_path).mkdir(parents=True, exist_ok=True)"
   ]
  },
  {
   "cell_type": "code",
   "execution_count": null,
   "metadata": {},
   "outputs": [],
   "source": [
    "expt_list_5050 = ['GV0794/Pos4',\n",
    "                 'GV0794/Pos7',\n",
    "                 'GV0794/Pos16',\n",
    "                 'GV0795/Pos4',\n",
    "                 'GV0795/Pos7',\n",
    "                 'GV0795/Pos17',\n",
    "                 'GV0796/Pos4',\n",
    "                 'GV0796/Pos7',\n",
    "                 'GV0796/Pos21',\n",
    "                 'GV0796/Pos22',\n",
    "                 'GV0797/Pos4',\n",
    "                 'GV0797/Pos7',\n",
    "                 'GV0797/Pos20',\n",
    "                 'GV0797/Pos21',\n",
    "                 'GV0798/Pos4',\n",
    "                 'GV0798/Pos7',\n",
    "                 'GV0798/Pos20',\n",
    "                 'GV0798/Pos21',\n",
    "                 'GV0800/Pos4', \n",
    "                 'GV0800/Pos7',\n",
    "                 'GV0800/Pos16',\n",
    "                 'GV0801/Pos4',\n",
    "                 'GV0802/Pos4',\n",
    "                 'GV0804/Pos4',\n",
    "                 'GV0805/Pos4',\n",
    "                 'GV0806/Pos4',\n",
    "                 'GV0807/Pos4',\n",
    "                 'GV0812/Pos0',\n",
    "                 'GV0812/Pos1',\n",
    "                 'GV0812/Pos2',\n",
    "                 'GV0812/Pos3',\n",
    "                 'GV0812/Pos4',\n",
    "                 'GV0812/Pos5',\n",
    "                 'GV0813/Pos0',\n",
    "                 'GV0813/Pos1',\n",
    "                 'GV0813/Pos2',\n",
    "                 'GV0813/Pos3',\n",
    "                 'GV0813/Pos4',\n",
    "                 'GV0813/Pos5',\n",
    "                 'GV0814/Pos0',\n",
    "                 'GV0814/Pos11',\n",
    "                 'GV0814/Pos12',\n",
    "                 'GV0814/Pos23',\n",
    "                 'GV0815/Pos0',\n",
    "                 'GV0815/Pos11',\n",
    "                 'GV0815/Pos12',\n",
    "                 'GV0815/Pos23',\n",
    "                 'GV0816/Pos0',\n",
    "                 'GV0816/Pos13',\n",
    "                 'GV0816/Pos14',\n",
    "                 'GV0816/Pos23',\n",
    "                 'GV0817/Pos0',\n",
    "                 'GV0817/Pos11',\n",
    "                 'GV0817/Pos12',\n",
    "                 'GV0817/Pos23',\n",
    "                 'GV0818/Pos12',\n",
    "                 'GV0818/Pos13',\n",
    "                 'GV0819/Pos0',\n",
    "                 'GV0819/Pos1',\n",
    "                 'GV0819/Pos2',\n",
    "                 'GV0819/Pos3',\n",
    "                 'GV0819/Pos4',\n",
    "                 'GV0819/Pos5',\n",
    "                 'GV0820/Pos0',\n",
    "                 'GV0820/Pos1',\n",
    "                 'GV0820/Pos2',\n",
    "                 'GV0820/Pos3',\n",
    "                 'GV0820/Pos4',\n",
    "                 'GV0820/Pos5']"
   ]
  },
  {
   "cell_type": "code",
   "execution_count": null,
   "metadata": {},
   "outputs": [],
   "source": [
    "N_cells, N_events = np.zeros((num_bins, num_bins)), np.zeros((num_bins, num_bins))\n",
    "N = 0\n",
    "for heatmap_ID in natsorted(os.listdir(single_cell_heatmap_location)):\n",
    "    #print(heatmap_ID.split('_P'))\n",
    "    expt = 'GV' +str(re.findall(r\"GV(\\d+)\", heatmap_ID)[0])\n",
    "    position = re.findall(r\"Pos(\\d+)\", heatmap_ID)[0]\n",
    "    if os.path.join(expt,'Pos'+position) in expt_list_5050:\n",
    "        if 'N_cells' in heatmap_ID:\n",
    "            N_cells += np.load(os.path.join(single_cell_heatmap_location,heatmap_ID))\n",
    "        if 'N_events' in heatmap_ID:\n",
    "            N_events += np.load(os.path.join(single_cell_heatmap_location,heatmap_ID))\n",
    "            N+=1\n",
    "N"
   ]
  },
  {
   "cell_type": "code",
   "execution_count": null,
   "metadata": {},
   "outputs": [],
   "source": [
    "render.plot_cumulative(input_2d_hist = N_cells,\n",
    "                num_bins  = 10,\n",
    "                radius  = 400,\n",
    "                t_range = 400, \n",
    "                title = 'Spatiotemporal dist. of wild-type cells \\n around Scribble apoptoses (N={}, 50:50 wt:scr expts only)'.format(N), \n",
    "                label = '', \n",
    "                cb_label = 'Number of cell apperances', \n",
    "                save_path = '/home/nathan/data/kraken/h2b/giulia/radial_analysis_output/follow/cumulative_plots/400.400.10/scr_apop_wt_div/expt_types',\n",
    "                SI = True) ## SI is standard "
   ]
  },
  {
   "cell_type": "code",
   "execution_count": null,
   "metadata": {},
   "outputs": [],
   "source": [
    "render.plot_cumulative(input_2d_hist = N_events,\n",
    "                num_bins  = 10,\n",
    "                radius  = 400,\n",
    "                t_range = 400, \n",
    "                title = 'Spatiotemporal dist. of wild-type division \\n around Scribble apoptoses (N={}, 50:50 wt:scr expts only)'.format(N), \n",
    "                label = '', \n",
    "                cb_label = 'Number of wild-type divisions', \n",
    "                save_path = '/home/nathan/data/kraken/h2b/giulia/radial_analysis_output/follow/cumulative_plots/400.400.10/scr_apop_wt_div/expt_types',\n",
    "                SI = True)"
   ]
  },
  {
   "cell_type": "code",
   "execution_count": null,
   "metadata": {},
   "outputs": [],
   "source": [
    "render.plot_cumulative(input_2d_hist = N_events/N_cells,\n",
    "                num_bins  = 10,\n",
    "                radius  = 400,\n",
    "                t_range = 400,  \n",
    "                title = 'Spatiotemporal dist. of probability of Scribble division \\n around wild-type apoptoses (N={}, 50:50 wt:scr expts only)'.format(N), \n",
    "                label = '', \n",
    "                cb_label = 'Probability of division', \n",
    "                save_path = '/home/nathan/data/kraken/h2b/giulia/radial_analysis_output/follow/cumulative_plots/400.400.10/scr_apop_wt_div/expt_types',\n",
    "                SI = True)"
   ]
  },
  {
   "cell_type": "markdown",
   "metadata": {},
   "source": [
    "90:10 wt:scr"
   ]
  },
  {
   "cell_type": "code",
   "execution_count": null,
   "metadata": {},
   "outputs": [],
   "source": [
    "expt_list_9010 = ['GV0794/Pos3',\n",
    " 'GV0794/Pos8',\n",
    " 'GV0794/Pos15',\n",
    " 'GV0795/Pos3',\n",
    " 'GV0795/Pos8',\n",
    " 'GV0795/Pos16',\n",
    " 'GV0796/Pos3',\n",
    " 'GV0796/Pos8',\n",
    " 'GV0796/Pos19',\n",
    " 'GV0796/Pos20',\n",
    " 'GV0797/Pos3',\n",
    " 'GV0797/Pos8',\n",
    " 'GV0797/Pos18',\n",
    " 'GV0797/Pos19',\n",
    " 'GV0798/Pos3',\n",
    " 'GV0798/Pos8',\n",
    " 'GV0798/Pos18',\n",
    " 'GV0798/Pos19',\n",
    " 'GV0800/Pos3',\n",
    " 'GV0800/Pos8',\n",
    " 'GV0800/Pos15',\n",
    " 'GV0801/Pos3',\n",
    " 'GV0802/Pos3',\n",
    " 'GV0804/Pos3',\n",
    " 'GV0805/Pos3',\n",
    " 'GV0806/Pos3',\n",
    " 'GV0807/Pos3']"
   ]
  },
  {
   "cell_type": "code",
   "execution_count": null,
   "metadata": {},
   "outputs": [],
   "source": [
    "N_cells, N_events = np.zeros((num_bins, num_bins)), np.zeros((num_bins, num_bins))\n",
    "N=0\n",
    "for heatmap_ID in natsorted(os.listdir(single_cell_heatmap_location)):\n",
    "    #print(heatmap_ID.split('_P'))\n",
    "    expt = 'GV' +str(re.findall(r\"GV(\\d+)\", heatmap_ID)[0])\n",
    "    position = re.findall(r\"Pos(\\d+)\", heatmap_ID)[0]\n",
    "    if os.path.join(expt,'Pos'+position) in expt_list_9010:\n",
    "        if 'N_cells' in heatmap_ID:\n",
    "            N_cells += np.load(os.path.join(single_cell_heatmap_location,heatmap_ID))\n",
    "        if 'N_events' in heatmap_ID:\n",
    "            N_events += np.load(os.path.join(single_cell_heatmap_location,heatmap_ID))\n",
    "            N+=1\n",
    "N"
   ]
  },
  {
   "cell_type": "code",
   "execution_count": null,
   "metadata": {},
   "outputs": [],
   "source": [
    "render.plot_cumulative(input_2d_hist = N_cells,\n",
    "                num_bins  = 10,\n",
    "                radius  = 400,\n",
    "                t_range = 400, \n",
    "                title = 'Spatiotemporal dist. of wild-type cells \\n around Scribble apoptoses (N={}, 90:10 wt:scr expts only)'.format(N), \n",
    "                label = '', \n",
    "                cb_label = 'Number of cell apperances', \n",
    "                save_path = '/home/nathan/data/kraken/h2b/giulia/radial_analysis_output/follow/cumulative_plots/400.400.10/scr_apop_wt_div/expt_types',\n",
    "                SI = True) ## SI is standard "
   ]
  },
  {
   "cell_type": "code",
   "execution_count": null,
   "metadata": {},
   "outputs": [],
   "source": [
    "render.plot_cumulative(input_2d_hist = N_events,\n",
    "                num_bins  = 10,\n",
    "                radius  = 400,\n",
    "                t_range = 400, \n",
    "                title = 'Spatiotemporal dist. of wild-type division \\n around Scribble apoptoses (N={}, 90:10 wt:scr expts only)'.format(N),\n",
    "                label = '', \n",
    "                cb_label = 'Number of wild-type divisions', \n",
    "                save_path = '/home/nathan/data/kraken/h2b/giulia/radial_analysis_output/follow/cumulative_plots/400.400.10/scr_apop_wt_div/expt_types',\n",
    "                SI = True)"
   ]
  },
  {
   "cell_type": "code",
   "execution_count": null,
   "metadata": {
    "scrolled": false
   },
   "outputs": [],
   "source": [
    "render.plot_cumulative(input_2d_hist = N_events/N_cells,\n",
    "                num_bins  = 10,\n",
    "                radius  = 400,\n",
    "                t_range = 400, \n",
    "                title = 'Spatiotemporal dist. of probability of wild-type division \\n around Scribble apoptoses (N={}, 90:10 wt:scr expts only)'.format(N),\n",
    "                label = '', \n",
    "                cb_label = 'Probability of division', \n",
    "                save_path = '/home/nathan/data/kraken/h2b/giulia/radial_analysis_output/follow/cumulative_plots/400.400.10/scr_apop_wt_div/expt_types',\n",
    "                SI = True)"
   ]
  },
  {
   "cell_type": "markdown",
   "metadata": {},
   "source": [
    "10:90 wt:scr"
   ]
  },
  {
   "cell_type": "code",
   "execution_count": null,
   "metadata": {},
   "outputs": [],
   "source": [
    "expt_list_1090 = ['GV0794/Pos5',\n",
    " 'GV0794/Pos6',\n",
    " 'GV0795/Pos5',\n",
    " 'GV0795/Pos6',\n",
    " 'GV0795/Pos18',\n",
    " 'GV0796/Pos5',\n",
    " 'GV0796/Pos6',\n",
    " 'GV0796/Pos23',\n",
    " 'GV0796/Pos24',\n",
    " 'GV0797/Pos5',\n",
    " 'GV0797/Pos6',\n",
    " 'GV0797/Pos22',\n",
    " 'GV0797/Pos23',\n",
    " 'GV0798/Pos5',\n",
    " 'GV0798/Pos6',\n",
    " 'GV0798/Pos22',\n",
    " 'GV0798/Pos23',\n",
    " 'GV0800/Pos5',\n",
    " 'GV0800/Pos6',\n",
    " 'GV0800/Pos17',\n",
    " 'GV0801/Pos5',\n",
    " 'GV0802/Pos5',\n",
    " 'GV0804/Pos5',\n",
    " 'GV0805/Pos5',\n",
    " 'GV0806/Pos5',\n",
    " 'GV0807/Pos5']"
   ]
  },
  {
   "cell_type": "code",
   "execution_count": null,
   "metadata": {},
   "outputs": [],
   "source": [
    "N_cells, N_events = np.zeros((num_bins, num_bins)), np.zeros((num_bins, num_bins))\n",
    "N=0\n",
    "for heatmap_ID in natsorted(os.listdir(single_cell_heatmap_location)):\n",
    "    #print(heatmap_ID.split('_P'))\n",
    "    expt = 'GV' +str(re.findall(r\"GV(\\d+)\", heatmap_ID)[0])\n",
    "    position = re.findall(r\"Pos(\\d+)\", heatmap_ID)[0]\n",
    "    if os.path.join(expt,'Pos'+position) in expt_list_1090:\n",
    "        if 'N_cells' in heatmap_ID:\n",
    "            N_cells += np.load(os.path.join(single_cell_heatmap_location,heatmap_ID))\n",
    "        if 'N_events' in heatmap_ID:\n",
    "            N_events += np.load(os.path.join(single_cell_heatmap_location,heatmap_ID))\n",
    "            N+=1\n",
    "N"
   ]
  },
  {
   "cell_type": "code",
   "execution_count": null,
   "metadata": {},
   "outputs": [],
   "source": [
    "render.plot_cumulative(input_2d_hist = N_cells,\n",
    "                num_bins  = 10,\n",
    "                radius  = 400,\n",
    "                t_range = 400, \n",
    "                title = 'Spatiotemporal dist. of wild-type cells around \\nScribble apoptoses (N={}, 10:90 wt:scr expts only)'.format(N), \n",
    "                label = '', \n",
    "                cb_label = 'Number of cell apperances', \n",
    "                save_path = '/home/nathan/data/kraken/h2b/giulia/radial_analysis_output/follow/cumulative_plots/400.400.10/scr_apop_wt_div/expt_types',\n",
    "                SI = True) ## SI is standard "
   ]
  },
  {
   "cell_type": "code",
   "execution_count": null,
   "metadata": {},
   "outputs": [],
   "source": [
    "render.plot_cumulative(input_2d_hist = N_events,\n",
    "                num_bins  = 10,\n",
    "                radius  = 400,\n",
    "                t_range = 400,  \n",
    "                title = 'Spatiotemporal dist. of wild-type division around \\nScribble apoptoses (N={}, 10:90 wt:scr expts only)'.format(N),\n",
    "                label = '', \n",
    "                cb_label = 'Number of wild-type divisions', \n",
    "                save_path = '/home/nathan/data/kraken/h2b/giulia/radial_analysis_output/follow/cumulative_plots/400.400.10/scr_apop_wt_div/expt_types',\n",
    "                SI = True)"
   ]
  },
  {
   "cell_type": "code",
   "execution_count": null,
   "metadata": {
    "scrolled": false
   },
   "outputs": [],
   "source": [
    "render.plot_cumulative(input_2d_hist = N_events/N_cells,\n",
    "                num_bins  = 10,\n",
    "                radius  = 400,\n",
    "                t_range = 400, \n",
    "                title = 'Spatiotemporal dist. of probability of wild-type division around \\nScribble apoptoses (N={}, 10:90 wt:scr expts only)'.format(N),\n",
    "                label = '', \n",
    "                cb_label = 'Probability of division', \n",
    "                save_path = '/home/nathan/data/kraken/h2b/giulia/radial_analysis_output/follow/cumulative_plots/400.400.10/scr_apop_wt_div/expt_types',\n",
    "                SI = True)"
   ]
  },
  {
   "cell_type": "markdown",
   "metadata": {},
   "source": [
    "Write a function to do a time evolving plot that iteratively adds single cell heat maps according to the apoptosis time?"
   ]
  }
 ],
 "metadata": {
  "kernelspec": {
   "display_name": "Python 3",
   "language": "python",
   "name": "python3"
  },
  "language_info": {
   "codemirror_mode": {
    "name": "ipython",
    "version": 3
   },
   "file_extension": ".py",
   "mimetype": "text/x-python",
   "name": "python",
   "nbconvert_exporter": "python",
   "pygments_lexer": "ipython3",
   "version": "3.9.7"
  }
 },
 "nbformat": 4,
 "nbformat_minor": 4
}<|MERGE_RESOLUTION|>--- conflicted
+++ resolved
@@ -82,11 +82,7 @@
    "metadata": {},
    "outputs": [],
    "source": [
-<<<<<<< HEAD
     "path_to_apop_lists = '/home/nathan/data/kraken/scr/h2b/giulia/experiment_information/apoptoses/final/all'\n",
-=======
-    "path_to_apop_lists = '/media/nathan/Transcend/Nathan/data/kraken/h2b/apoptosis_information/final/all'\n",
->>>>>>> 9fe8daf9
     "event_dict = dataio.apoptosis_list_loader(path_to_apop_lists, 'Scr')\n",
     "event_dict"
    ]
@@ -149,13 +145,8 @@
     "hdf5_file_list = dataio.hdf5_file_finder(parent_folder_hdf5)\n",
     "\n",
     "### specify output path and neighbourhood scan parameters\n",
-<<<<<<< HEAD
     "radius, t_range, num_bins = 1600, 1600, 40#800, 800, 20#400, 400, 10\n",
     "output_path = '/home/nathan/data/results/radial_analysis_output/follow/scr_div_wt_div/individual_spatiotemporal_heatmaps/{}.{}.{}/scr_apop_wt_div'.format(radius, t_range, num_bins)\n",
-=======
-    "radius, t_range, num_bins = 50, 50, 10#800, 800, 20#400, 400, 10\n",
-    "output_path = '/media/nathan/Transcend/Nathan/data/analysis_results/radial_analysis_output/follow/feb_2022/{}.{}.{}/scr_apop_wt_div'.format(radius, t_range, num_bins)\n",
->>>>>>> 9fe8daf9
     "Path(output_path).mkdir(parents=True, exist_ok=True)"
    ]
   },
