--- conflicted
+++ resolved
@@ -144,17 +144,9 @@
     )
 
     ### output raw list of cell_ID, distance, in_frame
-<<<<<<< HEAD
     global output_path
     ### if output path isnt empty then format output filename and path and save
     if output_path != "":
-=======
-    global raw_parent_dir
-    ## checking if raw parent directory already exists
-    if not raw_parent_dir:
-        raw_parent_dir = input('If you want to save out raw list of cell IDs, distance and frames, enter desired parent directory, else just press enter')
-    if raw_parent_dir != "":
->>>>>>> 9fe8daf9
         subj_cell_type = "wt" if subject_cells[0].ID > 0 else "Scr"
         target_cell_type = "wt" if target_cell.ID > 0 else "Scr"
         target_cell_ID = str(target_cell.ID)
@@ -269,71 +261,8 @@
             )
 
         ### output raw list
-<<<<<<< HEAD
         global output_path
         if output_path != "":
-=======
-        global raw_parent_dir
-        if not raw_parent_dir:
-            raw_parent_dir = input('If you want to save out raw list of cell IDs, distance and frames, enter desired parent directory, else just press enter')
-        if raw_parent_dir != "":
-            subj_cell_type = "wt" if subject_cells[0].ID > 0 else "Scr"
-            target_cell_type = "wt" if target_cell.ID > 0 else "Scr"
-            target_cell_ID = str(target_cell.ID)
-            try:
-                raw_fn = (
-                    expt
-                    + "_"
-                    + position
-                    + "_"
-                    + target_cell_type
-                    + target_cell_ID
-                    + "_N_cells_"
-                    + subj_cell_type
-                    + "_rad_"
-                    + str(radius)
-                    + "_t_range_"
-                    + str(t_range)
-                    + "_focal_t_"
-                    + str(focal_time)
-                    + ".csv"
-                    )
-            except:
-                raw_fn = input('Enter filename for raw output (include .csv)')
-            raw_path = os.path.join(raw_parent_dir, f"{radius}.{t_range}")
-            if not os.path.exists(raw_path):
-                os.makedirs(raw_path)
-            with open(os.path.join(raw_path, raw_fn), "w") as f:
-                for item in N_events:
-                    item = str(item)
-                    f.write("%s\n" % item)
-
-    elif event == "APOPTOSIS":
-        #raise Exception("Apoptosis event counter not configured yet")
-        N_events = tools.event_counter(
-            event, subject_cells, target_cell, radius, t_range, focal_time
-        )
-
-        N_events_distance = [N_events[i][1] for i in range(0, len(N_events))]
-        N_events_time = [N_events[i][2] for i in range(0, len(N_events))]
-
-        time_bin_edges = np.linspace(
-            (-(int(t_range / 2)) + focal_time),
-            (int(t_range / 2) + focal_time),
-            num_bins + 1,
-        )  ## 2dimensionalise
-        distance_bin_edges = np.linspace(0, radius, num_bins + 1)  ## 2dimensionalise
-
-        N_events_hist, x_autolabels, y_autolabels = np.histogram2d(
-            N_events_distance, N_events_time, bins=[distance_bin_edges, time_bin_edges]
-        )
-
-        ### output raw list
-        #global raw_parent_dir
-        if not raw_parent_dir:
-            raw_parent_dir = input('If you want to save out raw list of cell IDs, distance and frames, enter desired parent directory, else just press enter')
-        if raw_parent_dir != "":
->>>>>>> 9fe8daf9
             subj_cell_type = "wt" if subject_cells[0].ID > 0 else "Scr"
             target_cell_type = "wt" if target_cell.ID > 0 else "Scr"
             target_cell_ID = str(target_cell.ID)
